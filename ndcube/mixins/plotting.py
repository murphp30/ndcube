--- conflicted
+++ resolved
@@ -5,11 +5,7 @@
 import matplotlib as mpl
 import matplotlib.pyplot as plt
 import astropy.units as u
-<<<<<<< HEAD
 from astropy.coordinates import SkyCoord
-=======
-from astropy.visualization.wcsaxes import WCSAxes
->>>>>>> 69fffc2d
 import sunpy.visualization.wcsaxes_compat as wcsaxes_compat
 try:
     from sunpy.visualization.animator import ImageAnimator, ImageAnimatorWCS, LineAnimator
