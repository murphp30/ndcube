--- conflicted
+++ resolved
@@ -605,13 +605,8 @@
             axis_types=tuple(["Sequence Axis"]+self.data[0].dimensions.axis_types))
 
     @property
-<<<<<<< HEAD
     def _common_axis_extra_coords(self):
-        if self.common_axis:
-=======
-    def common_axis_extra_coords(self):
         if self._common_axis in range(self.data[0].wcs.naxis):
->>>>>>> 1b15b33e
             common_extra_coords = {}
             coord_names = list(self.data[0]._extra_coords.keys())
             for coord_name in coord_names:
