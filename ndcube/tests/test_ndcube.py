--- conflicted
+++ resolved
@@ -297,9 +297,6 @@
     assert u.allclose(coords[2], [1.02e-09, 1.04e-09, 1.06e-09, 1.08e-09] * u.m)
 
 
-<<<<<<< HEAD
-def test_array_axis_physical_types(ndcube_3d_ln_lt_l):
-=======
 def test_axis_world_coords_values_wave(ndcube_3d_ln_lt_l):
     coords = ndcube_3d_ln_lt_l.axis_world_coords_values('em.wl')
     assert len(coords) == 1
@@ -324,8 +321,7 @@
                                   [-0.00555556, -0.00416667, -0.00277778]] * u.deg)
 
 
-def test_array_axis_physical_types(ndcube_4d_ln_lt_l_t):
->>>>>>> 4f9e7f12
+def test_array_axis_physical_types(ndcube_3d_ln_lt_l):
     expected = [
         ('custom:pos.helioprojective.lon', 'custom:pos.helioprojective.lat', 'custom:PIXEL'),
         ('custom:pos.helioprojective.lon', 'custom:pos.helioprojective.lat', 'custom:PIXEL'),
